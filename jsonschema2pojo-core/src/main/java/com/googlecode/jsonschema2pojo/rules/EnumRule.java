--- conflicted
+++ resolved
@@ -29,11 +29,8 @@
 import org.codehaus.jackson.annotate.JsonCreator;
 import org.codehaus.jackson.annotate.JsonValue;
 
-<<<<<<< HEAD
+import com.googlecode.jsonschema2pojo.Schema;
 import com.googlecode.jsonschema2pojo.SchemaMapper;
-=======
-import com.googlecode.jsonschema2pojo.Schema;
->>>>>>> e87817e3
 import com.googlecode.jsonschema2pojo.exception.GenerationException;
 import com.sun.codemodel.ClassType;
 import com.sun.codemodel.JAnnotationUse;
@@ -57,9 +54,9 @@
  *      href="http://tools.ietf.org/html/draft-zyp-json-schema-02#section-5.17">http://tools.ietf.org/html/draft-zyp-json-schema-02#section-5.17</a>
  */
 public class EnumRule implements SchemaRule<JClassContainer, JDefinedClass> {
-
+    
     private static final String VALUE_FIELD_NAME = "value";
-
+    
     private static final String ILLEGAL_CHARACTER_REGEX = "[^0-9a-zA-Z]";
 
     protected EnumRule() {
@@ -91,8 +88,7 @@
      *         given enum
      */
     @Override
-<<<<<<< HEAD
-    public JDefinedClass apply(String nodeName, JsonNode node, JClassContainer container) {
+    public JDefinedClass apply(String nodeName, JsonNode node, JClassContainer container, Schema schema) {
         
         JDefinedClass _enum = createEnum(nodeName, container);
         addGeneratedAnnotation(_enum);
@@ -113,64 +109,52 @@
         
         try {
             return container._class(modifiers, name, ClassType.ENUM);
-=======
-    public JDefinedClass apply(String nodeName, JsonNode node, JClassContainer generatableType, Schema schema) {
-        try {
-            JDefinedClass _enum = generatableType._enum(getEnumName(nodeName));
-
-            JFieldVar valueField = addValueField(_enum);
-            addToString(_enum, valueField);
-            addEnumConstants(node, _enum);
-            addFactoryMethod(node, _enum);
-
-            return _enum;
->>>>>>> e87817e3
         } catch (JClassAlreadyExistsException e) {
             throw new GenerationException(e);
         }
         
     }
-
+    
     private void addFactoryMethod(JsonNode node, JDefinedClass _enum) {
         JMethod fromValue = _enum.method(JMod.PUBLIC | JMod.STATIC, _enum, "fromValue");
         JVar valueParam = fromValue.param(String.class, "value");
         JBlock body = fromValue.body();
-
+        
         JForEach forEach = body.forEach(_enum, "c", _enum.staticInvoke("values"));
-
+        
         JInvocation invokeEquals = forEach.var().ref("value").invoke("equals");
         invokeEquals.arg(valueParam);
-
+        
         forEach.body()._if(invokeEquals)._then()._return(forEach.var());
-
+        
         JInvocation illegalArgumentException = JExpr._new(_enum.owner().ref(IllegalArgumentException.class));
         illegalArgumentException.arg(valueParam);
         body._throw(illegalArgumentException);
-
+        
         fromValue.annotate(JsonCreator.class);
     }
-
+    
     private JFieldVar addValueField(JDefinedClass _enum) {
         JFieldVar valueField = _enum.field(JMod.PRIVATE | JMod.FINAL, String.class, VALUE_FIELD_NAME);
-
+        
         JMethod constructor = _enum.constructor(JMod.PRIVATE);
         JVar valueParam = constructor.param(String.class, VALUE_FIELD_NAME);
         JBlock body = constructor.body();
         body.assign(JExpr._this().ref(valueField), valueParam);
-
+        
         return valueField;
     }
-
+    
     private void addToString(JDefinedClass _enum, JFieldVar valueField) {
         JMethod toString = _enum.method(JMod.PUBLIC, String.class, "toString");
         JBlock body = toString.body();
-
+        
         body._return(JExpr._this().ref(valueField));
-
+        
         toString.annotate(JsonValue.class);
         toString.annotate(Override.class);
     }
-
+    
     private void addEnumConstants(JsonNode node, JDefinedClass _enum) {
         for (Iterator<JsonNode> values = node.getElements(); values.hasNext();) {
             JsonNode value = values.next();
@@ -178,37 +162,33 @@
             constant.arg(JExpr.lit(value.getValueAsText()));
         }
     }
-<<<<<<< HEAD
     
     private void addGeneratedAnnotation(JDefinedClass jclass) {
         JAnnotationUse generated = jclass.annotate(Generated.class);
         generated.param("value", SchemaMapper.class.getPackage().getName());
     }
     
-=======
-
->>>>>>> e87817e3
     private String getEnumName(String nodeName) {
         return capitalize(nodeName).replaceAll(ILLEGAL_CHARACTER_REGEX, "_");
     }
-
+    
     private String getConstantName(String nodeName) {
         List<String> enumNameGroups = new ArrayList<String>(asList(splitByCharacterTypeCamelCase(nodeName)));
-
+        
         String enumName = "";
         for (Iterator<String> iter = enumNameGroups.iterator(); iter.hasNext();) {
             if (containsOnly(iter.next().replaceAll(ILLEGAL_CHARACTER_REGEX, "_"), "_")) {
                 iter.remove();
             }
         }
-
+        
         enumName = upperCase(join(enumNameGroups, "_"));
-
+        
         if (Character.isDigit(enumName.charAt(0))) {
             enumName = "_" + enumName;
         }
-
+        
         return enumName;
     }
-
+    
 }